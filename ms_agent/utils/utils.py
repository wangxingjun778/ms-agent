--- conflicted
+++ resolved
@@ -7,10 +7,7 @@
 import importlib.util
 import os.path
 import re
-<<<<<<< HEAD
 import subprocess
-=======
->>>>>>> ca8bfb06
 import sys
 from io import BytesIO
 from pathlib import Path
@@ -612,17 +609,17 @@
     return file_list
 
 
-def is_package_installed(package_name: str) -> bool:
+def is_package_installed(package_or_import_name: str) -> bool:
     """
     Checks if a package is installed by attempting to import it.
 
     Args:
-    package_name: The name of the package as a string.
-
-    Returns:
-    True if the package is installed and can be imported, False otherwise.
-    """
-    return importlib.util.find_spec(package_name) is not None
+    package_or_import_name: The name of the package or import as a string.
+
+    Returns:
+        True if the package is installed and can be imported, False otherwise.
+    """
+    return importlib.util.find_spec(package_or_import_name) is not None
 
 
 def install_package(package_name: str, import_name: Optional[str] = None):
