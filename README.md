<h1> MS-Agent: Lightweight Framework for Empowering Agents with Autonomous Exploration</h1>

<p align="center">
    <br>
    <img src="https://modelscope.oss-cn-beijing.aliyuncs.com/modelscope.gif" width="400"/>
    <br>
<p>

<p align="center">
<<<<<<< HEAD
<a href="https://modelscope.cn/mcp/playground">MCP Playground</a> | <a href="https://arxiv.org/abs/2309.00986">Paper</a> | <a href="https://ms-agent-en.readthedocs.io">Docs</a>
=======
<a href="https://modelscope.cn/mcp/playground">MCP Playground</a> | <a href="https://arxiv.org/abs/2309.00986">Paper</a> | <a href="https://ms-agent-en.readthedocs.io">Documentation</a> | <a href="https://ms-agent.readthedocs.io/zh-cn">中文文档</a>
>>>>>>> 3420c82e
<br>
</p>

<p align="center">
<img src="https://img.shields.io/badge/python-%E2%89%A53.10-5be.svg">
<a href='https://ms-agent-en.readthedocs.io/en/latest/'>
    <img src='https://readthedocs.org/projects/ms-agent/badge/?version=latest' alt='Documentation Status' />
</a>
<a href="https://github.com/modelscope/ms-agent/actions?query=branch%3Amaster+workflow%3Acitest++"><img src="https://img.shields.io/github/actions/workflow/status/modelscope/ms-agent/citest.yaml?branch=master&logo=github&label=CI"></a>
<a href="https://github.com/modelscope/ms-agent/blob/main/LICENSE"><img src="https://img.shields.io/github/license/modelscope/ms-agent"></a>
<a href="https://github.com/modelscope/ms-agent/pulls"><img src="https://img.shields.io/badge/PR-welcome-55EB99.svg"></a>
<a href="https://pypi.org/project/ms-agent/"><img src="https://badge.fury.io/py/ms-agent.svg"></a>
<a href="https://pepy.tech/project/ms-agent"><img src="https://static.pepy.tech/badge/ms-agent"></a>
</p>

<p align="center">
<a href="https://trendshift.io/repositories/323" target="_blank"><img src="https://trendshift.io/api/badge/repositories/323" alt="modelscope%2Fms-agent | Trendshift" style="width: 250px; height: 55px;" width="250" height="55"/></a>
</p>

## Introduction

MS-Agent is a lightweight framework designed to empower agents with autonomous exploration capabilities. It provides a flexible and extensible architecture that allows developers to create agents capable of performing complex tasks, such as code generation, data analysis, and tool calling for general purposes with MCP (Model Calling Protocol) support.

### Features

- **Multi-Agent for general purpose**: Chat with agent with tool-calling capabilities based on MCP.
- **Deep Research**: To enable advanced capabilities for autonomous exploration and complex task execution.
- **Code Generation**: Supports code generation tasks with artifacts.
- **Agent Skills**: Implementation of [Anthropic-Agent-Skills](https://docs.claude.com/en/docs/agents-and-tools/agent-skills) Protocol.
- **Lightweight and Extensible**: Easy to extend and customize for various applications.


> [WARNING] For historical archive versions, please refer to: https://github.com/modelscope/ms-agent/tree/0.8.0

|  WeChat Group
|:-------------------------:
|  <img src="asset/ms-agent.jpg" width="200" height="200">


## 🎉 News

<<<<<<< HEAD
* 🚀 Oct 30, 2025: Release MS-Agent v1.4.0, which includes the following updates:
  - 🔥 We present [**MS-Agent Skills**](projects/agent_skills/README.md), an **Implementation** of [Anthropic-Agent-Skills](https://docs.claude.com/en/docs/agents-and-tools/agent-skills) Protocol.
=======
* 🚀 Nov 07, 2025: Release MS-Agent v1.4.0, which includes the following updates:
  - 🔥 We present [**MS-Agent Skills**](projects/agent_skills/README.md), an **Implementation** of [Anthropic-Agent-Skills](https://docs.claude.com/en/docs/agents-and-tools/agent-skills) Protocol.
  - 🔥 Add [Docs](https://ms-agent-en.readthedocs.io/en) and [中文文档](https://ms-agent.readthedocs.io/zh-cn)
  - 🔥 Support Sandbox Framework [ms-enclave](https://github.com/modelscope/ms-enclave)

>>>>>>> 3420c82e
* 🚀 Sep 22, 2025: Release MS-Agent v1.3.0, which includes the following updates:
  - 🔥 Support [Code Scratch](projects/code_scratch/README.md)
  - Support `Memory` for building agents with long-term and short-term memory
  - Enhance the DeepResearch workflow
  - Support RAY for accelerating document information extraction
  - Support Anthropic API format for LLMs

* 🚀 Aug 28, 2025: Release MS-Agent v1.2.0, which includes the following updates:
  - DocResearch now supports pushing to `ModelScope`、`HuggingFace`、`GitHub` for easy sharing of research reports. Refer to [Doc Research](projects/doc_research/README.md) for more details.
  - DocResearch now supports exporting the Markdown report to `HTML`、`PDF`、`PPTX` and `DOCX` formats, refer to [Doc Research](projects/doc_research/README.md) for more details.
  - DocResearch now supports `TXT` file processing and file preprocessing, refer to [Doc Research](projects/doc_research/README.md) for more details.

* 🚀 July 31, 2025: Release MS-Agent v1.1.0, which includes the following updates:
  - 🔥 Support [Doc Research](projects/doc_research/README.md), demo: [DocResearchStudio](https://modelscope.cn/studios/ms-agent/DocResearch)
  - Add `General Web Search Engine` for Agentic Insight (DeepResearch)
  - Add `Max Continuous Runs` for Agent chat with MCP.

* 🚀 July 18, 2025: Release MS-Agent v1.0.0, improve the experience of Agent chat with MCP, and update the readme for [Agentic Insight](projects/deep_research/README.md).

* 🚀 July 16, 2025: Release MS-Agent v1.0.0rc0, which includes the following updates:
  - Support for Agent chat with MCP (Model Context Protocol)
  - Support for Deep Research (Agentic Insight), refer to: [Report_Demo](projects/deep_research/examples/task_20250617a/report.md), [Script_Demo](projects/deep_research/run.py)
  - Support for [MCP-Playground](https://modelscope.cn/mcp/playground)
  - Add callback mechanism for Agent chat


<details><summary>Archive</summary>

* 🔥🔥🔥Aug 8, 2024: A new graph based code generation tool [CodexGraph](https://arxiv.org/abs/2408.03910) is released by Modelscope-Agent, it has been proved effective and versatile on various code related tasks, please check [example](https://github.com/modelscope/modelscope-agent/tree/master/apps/codexgraph_agent).
* 🔥🔥Aug 1, 2024: A high efficient and reliable Data Science Assistant is running on Modelscope-Agent, please find detail in [example](https://github.com/modelscope/modelscope-agent/tree/master/apps/datascience_assistant).
* 🔥July 17, 2024: Parallel tool calling on Modelscope-Agent-Server, please find detail in [doc](https://github.com/modelscope/modelscope-agent/blob/master/modelscope_agent_servers/README.md).
* 🔥June 17, 2024: Upgrading RAG flow based on LLama-index, allow user to hybrid search knowledge by different strategies and modalities, please find detail in [doc](https://github.com/modelscope/modelscope-agent/blob/master/modelscope_agent/rag/README_zh.md).
* 🔥June 6, 2024: With [Modelscope-Agent-Server](https://github.com/modelscope/modelscope-agent/blob/master/modelscope_agent_servers/README.md), **Qwen2** could be used by OpenAI SDK with tool calling ability, please find detail in [doc](https://github.com/modelscope/modelscope-agent/blob/master/docs/llms/qwen2_tool_calling.md).
* 🔥June 4, 2024: Modelscope-Agent supported Mobile-Agent-V2[arxiv](https://arxiv.org/abs/2406.01014)，based on Android Adb Env, please check in the [application](https://github.com/modelscope/modelscope-agent/tree/master/apps/mobile_agent).
* 🔥May 17, 2024: Modelscope-Agent supported multi-roles room chat in the [gradio](https://github.com/modelscope/modelscope-agent/tree/master/apps/multi_roles_chat_room).
* May 14, 2024: Modelscope-Agent supported image input in `RolePlay` agents with latest OpenAI model `GPT-4o`. Developers can experience this feature by specifying the `image_url` parameter.
* May 10, 2024: Modelscope-Agent launched a user-friendly `Assistant API`, and also provided a `Tools API` that executes utilities in isolated, secure containers, please find the [document](https://github.com/modelscope/modelscope-agent/blob/master/modelscope_agent_servers/)
* Apr 12, 2024: The [Ray](https://docs.ray.io/en/latest/) version of multi-agent solution is on modelscope-agent, please find the [document](https://github.com/modelscope/modelscope-agent/blob/master/modelscope_agent/multi_agents_utils/README.md)
* Mar 15, 2024: Modelscope-Agent and the [AgentFabric](https://github.com/modelscope/modelscope-agent/tree/master/apps/agentfabric) (opensource version for GPTs) is running on the production environment of [modelscope studio](https://modelscope.cn/studios/agent).
* Feb 10, 2024: In Chinese New year, we upgrade the modelscope agent to version v0.3 to facilitate developers to customize various types of agents more conveniently through coding and make it easier to make multi-agent demos. For more details, you can refer to [#267](https://github.com/modelscope/modelscope-agent/pull/267) and [#293](https://github.com/modelscope/modelscope-agent/pull/293) .
* Nov 26, 2023: [AgentFabric](https://github.com/modelscope/modelscope-agent/tree/master/apps/agentfabric) now supports collaborative use in ModelScope's [Creation Space](https://modelscope.cn/studios/modelscope/AgentFabric/summary), allowing for the sharing of custom applications in the Creation Space. The update also includes the latest [GTE](https://modelscope.cn/models/damo/nlp_gte_sentence-embedding_chinese-base/summary) text embedding integration.
* Nov 17, 2023: [AgentFabric](https://github.com/modelscope/modelscope-agent/tree/master/apps/agentfabric) released, which is an interactive framework to facilitate creation of agents tailored to various real-world applications.
* Oct 30, 2023: [Facechain Agent](https://modelscope.cn/studios/CVstudio/facechain_agent_studio/summary) released a local version of the Facechain Agent that can be run locally. For detailed usage instructions, please refer to [Facechain Agent](#facechain-agent).
* Oct 25, 2023: [Story Agent](https://modelscope.cn/studios/damo/story_agent/summary) released a local version of the Story Agent for generating storybook illustrations. It can be run locally. For detailed usage instructions, please refer to [Story Agent](#story-agent).
* Sep 20, 2023: [ModelScope GPT](https://modelscope.cn/studios/damo/ModelScopeGPT/summary) offers a local version through gradio that can be run locally. You can navigate to the demo/msgpt/ directory and execute `bash run_msgpt.sh`.
* Sep 4, 2023: Three demos, [demo_qwen](demo/demo_qwen_agent.ipynb), [demo_retrieval_agent](demo/demo_retrieval_agent.ipynb) and [demo_register_tool](demo/demo_register_new_tool.ipynb), have been added, along with detailed tutorials provided.
* Sep 2, 2023: The [preprint paper](https://arxiv.org/abs/2309.00986) associated with this project was published.
* Aug 22, 2023: Support accessing various AI model APIs using ModelScope tokens.
* Aug 7, 2023: The initial version of the modelscope-agent repository was released.

</details>



## Installation

### Install from PyPI

```shell
# For the basic functionalities
pip install ms-agent

# For the deep research functionalities
pip install 'ms-agent[research]'
```


### Install from source

```shell
git clone https://github.com/modelscope/ms-agent.git

cd ms-agent
pip install -e .
```



> [!WARNING]
> As the project has been renamed to `ms-agent`, for versions `v0.8.0` or earlier, you can install using the following command:
> ```shell
> pip install modelscope-agent<=0.8.0
> ```
> To import relevant dependencies using `modelscope_agent`:
> ``` python
> from modelscope_agent import ...
> ```


## Quickstart

### Agent Chat
This project supports interaction with models via the MCP (Model Context Protocol). Below is a complete example showing
how to configure and run an LLMAgent with MCP support.

✅ Chat with agents using the MCP protocol: [MCP Playground](https://modelscope.cn/mcp/playground)

By default, the agent uses ModelScope's API inference service. Before running the agent, make sure to set your
ModelScope API key.
```bash
export MODELSCOPE_API_KEY={your_modelscope_api_key}
```
You can find or generate your API key at https://modelscope.cn/my/myaccesstoken.

```python
import asyncio

from ms_agent import LLMAgent

# Configure MCP servers
mcp = {
  "mcpServers": {
    "fetch": {
      "type": "streamable_http",
      "url": "https://mcp.api-inference.modelscope.net/{your_mcp_uuid}/mcp"
    }
  }
}

async def main():
    # Use json to configure MCP
    llm_agent = LLMAgent(mcp_config=mcp)   # Run task
    await llm_agent.run('Introduce modelscope.cn')

if __name__ == '__main__':
    # Start
    asyncio.run(main())
```
----
💡 Tip: You can find available MCP server configurations at modelscope.cn/mcp.

For example: https://modelscope.cn/mcp/servers/@modelcontextprotocol/fetch.
Replace the url in `mcp["mcpServers"]["fetch"]` with your own MCP server endpoint.

<details><summary>Memory</summary>

We support memory by using [mem0](https://github.com/mem0ai/mem0) in version v1.3.0! 🎉

Below is a simple example to get you started. For more comprehensive test cases, please refer to the [test_case](tests/memory/test_default_memory.py).

Before running the agent, ensure that you have set your ModelScope API key for LLM.

⚠️ Note: As of now, ModelScope API-Inference does not yet provide an embedding interface (coming soon). Therefore, we rely on external API providers for embeddings. By default, this implementation uses DashScope. Make sure to set your DASHSCOPE_API_KEY before running the examples.

```bash
pip install mem0ai
export MODELSCOPE_API_KEY={your_modelscope_api_key}
export DASHSCOPE_API_KEY={your_dashscope_api_key}
```

You can obtain or generate your API keys at:

* [modelscope_api_key](https://modelscope.cn/my/myaccesstoken)
* [dashscope_api_key](https://bailian.console.aliyun.com/?spm=5176.29619931.J__Z58Z6CX7MY__Ll8p1ZOR.1.4bf0521cWpNGPY&tab=api#/api/?type=model&url=2712195).

**Example Usage**

This example demonstrates how the agent remembers user preferences across sessions using persistent memory:

```python
import uuid
import asyncio
from omegaconf import OmegaConf
from ms_agent.agent.loader import AgentLoader


async def main():
    random_id = str(uuid.uuid4())
    default_memory = OmegaConf.create({
        'memory': [{
            'path': f'output/{random_id}',
            'user_id': 'awesome_me'
        }]
    })
    agent1 = AgentLoader.build(config_dir_or_id='ms-agent/simple_agent', config=default_memory)
    agent1.config.callbacks.remove('input_callback')  # Disable interactive input for direct output

    await agent1.run('I am a vegetarian and I drink coffee every morning.')
    del agent1
    print('========== Data preparation completed, starting test ===========')
    agent2 = AgentLoader.build(config_dir_or_id='ms-agent/simple_agent', config=default_memory)
    agent2.config.callbacks.remove('input_callback')  # Disable interactive input for direct output

    res = await agent2.run('Please help me plan tomorrow’s three meals.')
    print(res)
    assert 'vegan' in res[-1].content.lower() and 'coffee' in res[-1].content.lower()

asyncio.run(main())
```

</details>


### Agent Skills

**MS-Agent Skills** is an **Implementation** of the [**Anthropic-Agent-Skills**](https://docs.claude.com/en/docs/agents-and-tools/agent-skills) protocol, enabling agents to autonomously explore and execute complex tasks by leveraging predefined or custom "skills".


#### Key Features

- 📜 **Standard Skill Protocol**: Fully compatible with the [Anthropic Skills](https://github.com/anthropics/skills) protocol
- 🧠 **Heuristic Context Loading**: Loads only necessary context—such as `References`, `Resources`, and `Scripts` on demand
- 🤖 **Autonomous Execution**: Agents autonomously analyze, plan, and decide which scripts and resources to execute based on skill definitions
- 🔍 **Skill Management**: Supports batch loading of skills and can automatically retrieve and discover relevant skills based on user input
- 🛡️ **Code Execution Environment**: Optional local direct code execution or secure sandboxed execution via [**ms-enclave**](https://github.com/modelscope/ms-enclave), with automatic dependency installation and environment isolation
- 📁 **Multi-file Type Support**: Supports documentation, scripts, and resource files
- 🧩 **Extensible Design**: The skill data structure is modularized, with implementations such as `SkillSchema` and `SkillContext` provided for easy extension and customization


#### Quick Start

> 💡 Note:
> 1. Before running the following examples, ensure that you have set the `OPENAI_API_KEY` and `OPENAI_BASE_URL` environment variables to access the required model APIs.
> 2. Agent Skills requires ms-agent >= 1.4.0


**Installation**:

```shell
pip install ms-agent
```

**Usage**:

> This example demonstrates how to configure and run an Agent Skill that generates generative art code based on p5.js flow fields.

<<<<<<< HEAD
```python
import os
from ms_agent.agent import create_agent_skill


def main():
    """
    Main function to create and run an agent with skills.
    """
    work_dir: str = 'temp_workspace'
    skills_dir: str = '/path/to/skills'   # Refer to `https://github.com/modelscope/ms-agent/tree/main/projects/agent_skills/skills`
    model_name: str = 'qwen-max-latest'

    agent = create_agent_skill(
        skills=skills_dir,
        model=model_name,
        api_key=os.getenv('OPENAI_API_KEY'),
        base_url=os.getenv(
            'OPENAI_BASE_URL',
            'https://dashscope.aliyuncs.com/compatible-mode/v1'),
        stream=True,
        use_sandbox=True,  # Note: Make sure the `Docker Daemon` is running if use_sandbox=True
        work_dir=work_dir,
    )

    user_query: str = 'Create generative art using p5.js with seeded randomness, flow fields, and particle systems, please fill in the details and provide the complete code based on the templates.'

    response = agent.run(user_query)
    print(f'\n\n** Agent skill results: {response}\n')


if __name__ == '__main__':

    main()
```
=======

Refer to: [Run Skills](projects/agent_skills/run.py)

>>>>>>> 3420c82e

**Result**:

<div align="center">
  <img src="https://github.com/user-attachments/assets/9d5d78bf-c2db-4280-b780-324eab74a41e" alt="FlowFieldParticles" width="750">
  <p><em>Agent-Skills: Flow Field Particles</em></p>
</div>


#### References
- **README**: [MS-Agent Skills](projects/agent_skills/README.md)
- **Anthropic Agent Skills Official Docs**: [Anthropic-Agent-Skills](https://docs.claude.com/en/docs/agents-and-tools/agent-skills)
- **Anthropic Skills GitHub Repo**: [Skills](https://github.com/anthropics/skills)



### Agentic Insight

#### - Lightweight, Efficient, and Extensible Multi-modal Deep Research Framework

This project provides a framework for **Deep Research**, enabling agents to autonomously explore and execute complex tasks.

#### 🌟 Features

- **Autonomous Exploration** - Autonomous exploration for various complex tasks

- **Multimodal** - Capable of processing diverse data modalities and generating research reports rich in both text and images.

- **Lightweight & Efficient** - Support "search-then-execute" mode, completing complex research tasks within few minutes, significantly reducing token consumption.


#### 📺 Demonstration

Here is a demonstration of the Agentic Insight framework in action, showcasing its capabilities in handling complex research tasks efficiently.

- **User query**

- - Chinese:

```text
在计算化学这个领域，我们通常使用Gaussian软件模拟各种情况下分子的结构和性质计算，比如在关键词中加入'field=x+100'代表了在x方向增加了电场。但是，当体系是经典的单原子催化剂时，它属于分子催化剂，在反应环境中分子的朝向是不确定的，那么理论模拟的x方向电场和实际电场是不一致的。

请问：通常情况下，理论计算是如何模拟外加电场存在的情况？
```

- - English:
```text
In the field of computational chemistry, we often use Gaussian software to simulate the structure and properties of molecules under various conditions. For instance, adding 'field=x+100' to the keywords signifies an electric field applied along the x-direction. However, when dealing with a classical single-atom catalyst, which falls under molecular catalysis, the orientation of the molecule in the reaction environment is uncertain. This means the x-directional electric field in the theoretical simulation might not align with the actual electric field.

So, how are external electric fields typically simulated in theoretical calculations?
```

#### Report

<https://github.com/user-attachments/assets/b1091dfc-9429-46ad-b7f8-7cbd1cf3209b>



For more details, please refer to [Deep Research](projects/deep_research/README.md).

<br>

### Doc Research

This project provides a framework for **Doc Research**, enabling agents to autonomously explore and execute complex tasks related to document analysis and research.

#### Features

  - 🔍 **Deep Document Research** - Support deep analysis and summarization of documents
  - 📝 **Multiple Input Types** - Support multi-file uploads and URL inputs
  - 📊 **Multimodal Reports** - Support text and image reports in Markdown format
  - 🚀 **High Efficiency** - Leverage powerful LLMs for fast and accurate research, leveraging key information extraction techniques to further optimize token usage
  - ⚙️ **Flexible Deployment** - Support local run and [ModelScope Studio](https://modelscope.cn/studios)
  - 💰 **Free Model Inference** - Free LLM API inference calls for ModelScope users, refer to [ModelScope API-Inference](https://modelscope.cn/docs/model-service/API-Inference/intro)


#### Demo

**1. ModelScope Studio**
[DocResearchStudio](https://modelscope.cn/studios/ms-agent/DocResearch)

**2. Local Gradio Application**

* Research Report for [UniME: Breaking the Modality Barrier: Universal Embedding Learning with Multimodal LLMs](https://arxiv.org/pdf/2504.17432)
<div align="center">
  <img src="https://github.com/user-attachments/assets/3f85ba08-6366-49b7-b551-cbe50edf6218" alt="LocalGradioApplication" width="750">
  <p><em>Demo：UniME Research Report</em></p>
</div>


For more details, refer to [Doc Research](projects/doc_research/README.md)

<br>

### Code Scratch

This project provides a framework for **Code Scratch**, enabling agents to autonomously generate code projects.

#### Features

  - 🎯 **Complex Code Generation** - Support for complex code generation tasks, especially React frontend and Node.js backend
  - 🔧 **Customizable Workflows** - Enable users to freely develop their own code generation workflows tailored to specific scenarios
  - 🏗️ **Three-Phase Architecture** - Design & Coding Phase followed by Refine Phase for robust code generation and error fixing
  - 📁 **Intelligent File Grouping** - Automatically groups related code files to minimize dependencies and reduce bugs
  - 🔄 **Auto Compilation & Fixing** - Automatic npm compilation with intelligent error analysis and iterative fixing

#### Demo

**AI Workspace Homepage**

Generate a complete ai workspace homepage with the following command:

```shell
PYTHONPATH=. openai_api_key=your-api-key openai_base_url=your-api-url python ms_agent/cli/cli.py run --config projects/code_scratch --query 'Build a comprehensive AI workspace homepage' --trust_remote_code true
```

The generated code will be output to the `output` folder in the current directory.

**Architecture Workflow:**
- **Design Phase**: Analyze requirements → Generate PRD & module design → Create implementation tasks
- **Coding Phase**: Execute coding tasks in intelligent file groups → Generate complete code structure
- **Refine Phase**: Auto-compilation → Error analysis → Iterative bug fixing → Human evaluation loop

For more details, refer to [Code Scratch](projects/code_scratch/README.md).

<br>

### Interesting works

1. A news collection agent [ms-agent/newspaper](https://www.modelscope.cn/models/ms-agent/newspaper/summary)


<<<<<<< HEAD
## Outlook

We are committed to continuously improving and expanding the MS-Agent framework to push the boundaries of large models and AI agents. Our future roadmap includes:

=======
## Roadmap

We are committed to continuously improving and expanding the MS-Agent framework to push the boundaries of large models and AI agents. Our future roadmap includes:

- [x] **Anthropic Agent Skills** - Full support for the [Anthropic-Agent-Skills](https://docs.claude.com/en/docs/agents-and-tools/agent-skills) protocol, enabling agents to autonomously explore and execute complex tasks using predefined or custom "skills".
>>>>>>> 3420c82e
- [ ] **FinResearch** – A financial deep-research agent dedicated to in-depth analysis and research in the finance domain.
- [ ] **Multimodal Agentic Search** – Supporting large-scale multimodal document retrieval and generation of search results combining text and images.
- [ ] Enhanced **Agent Skills** – Providing a richer set of predefined skills and tools to expand agent capabilities and enabling multi-skill collaboration for complex task execution.
- [ ] **Agent-Workstation** - An unified WebUI with one-click local deployment support with combining all agent capabilities of MS-Agent, such as AgentChat, MCP, AgentSkills, DeepResearch, DocResearch, CodeScratch, etc.


## License

This project is licensed under the [Apache License (Version 2.0)](https://github.com/modelscope/modelscope/blob/master/LICENSE).

## Star History

[![Star History Chart](https://api.star-history.com/svg?repos=modelscope/modelscope-agent&type=Date)](https://star-history.com/#modelscope/modelscope-agent&Date)


---

<p align="center">
  <em> ❤️ Thanks for visiting ✨ MS-Agent !</em><br><br>
  <img src="https://visitor-badge.laobi.icu/badge?page_id=modelscope.ms-agent&style=for-the-badge&color=00d4ff" alt="Views">
</p><|MERGE_RESOLUTION|>--- conflicted
+++ resolved
@@ -7,11 +7,7 @@
 <p>
 
 <p align="center">
-<<<<<<< HEAD
-<a href="https://modelscope.cn/mcp/playground">MCP Playground</a> | <a href="https://arxiv.org/abs/2309.00986">Paper</a> | <a href="https://ms-agent-en.readthedocs.io">Docs</a>
-=======
 <a href="https://modelscope.cn/mcp/playground">MCP Playground</a> | <a href="https://arxiv.org/abs/2309.00986">Paper</a> | <a href="https://ms-agent-en.readthedocs.io">Documentation</a> | <a href="https://ms-agent.readthedocs.io/zh-cn">中文文档</a>
->>>>>>> 3420c82e
 <br>
 </p>
 
@@ -53,16 +49,11 @@
 
 ## 🎉 News
 
-<<<<<<< HEAD
-* 🚀 Oct 30, 2025: Release MS-Agent v1.4.0, which includes the following updates:
-  - 🔥 We present [**MS-Agent Skills**](projects/agent_skills/README.md), an **Implementation** of [Anthropic-Agent-Skills](https://docs.claude.com/en/docs/agents-and-tools/agent-skills) Protocol.
-=======
 * 🚀 Nov 07, 2025: Release MS-Agent v1.4.0, which includes the following updates:
   - 🔥 We present [**MS-Agent Skills**](projects/agent_skills/README.md), an **Implementation** of [Anthropic-Agent-Skills](https://docs.claude.com/en/docs/agents-and-tools/agent-skills) Protocol.
   - 🔥 Add [Docs](https://ms-agent-en.readthedocs.io/en) and [中文文档](https://ms-agent.readthedocs.io/zh-cn)
   - 🔥 Support Sandbox Framework [ms-enclave](https://github.com/modelscope/ms-enclave)
 
->>>>>>> 3420c82e
 * 🚀 Sep 22, 2025: Release MS-Agent v1.3.0, which includes the following updates:
   - 🔥 Support [Code Scratch](projects/code_scratch/README.md)
   - Support `Memory` for building agents with long-term and short-term memory
@@ -289,47 +280,9 @@
 
 > This example demonstrates how to configure and run an Agent Skill that generates generative art code based on p5.js flow fields.
 
-<<<<<<< HEAD
-```python
-import os
-from ms_agent.agent import create_agent_skill
-
-
-def main():
-    """
-    Main function to create and run an agent with skills.
-    """
-    work_dir: str = 'temp_workspace'
-    skills_dir: str = '/path/to/skills'   # Refer to `https://github.com/modelscope/ms-agent/tree/main/projects/agent_skills/skills`
-    model_name: str = 'qwen-max-latest'
-
-    agent = create_agent_skill(
-        skills=skills_dir,
-        model=model_name,
-        api_key=os.getenv('OPENAI_API_KEY'),
-        base_url=os.getenv(
-            'OPENAI_BASE_URL',
-            'https://dashscope.aliyuncs.com/compatible-mode/v1'),
-        stream=True,
-        use_sandbox=True,  # Note: Make sure the `Docker Daemon` is running if use_sandbox=True
-        work_dir=work_dir,
-    )
-
-    user_query: str = 'Create generative art using p5.js with seeded randomness, flow fields, and particle systems, please fill in the details and provide the complete code based on the templates.'
-
-    response = agent.run(user_query)
-    print(f'\n\n** Agent skill results: {response}\n')
-
-
-if __name__ == '__main__':
-
-    main()
-```
-=======
 
 Refer to: [Run Skills](projects/agent_skills/run.py)
 
->>>>>>> 3420c82e
 
 **Result**:
 
@@ -462,18 +415,11 @@
 1. A news collection agent [ms-agent/newspaper](https://www.modelscope.cn/models/ms-agent/newspaper/summary)
 
 
-<<<<<<< HEAD
-## Outlook
+## Roadmap
 
 We are committed to continuously improving and expanding the MS-Agent framework to push the boundaries of large models and AI agents. Our future roadmap includes:
 
-=======
-## Roadmap
-
-We are committed to continuously improving and expanding the MS-Agent framework to push the boundaries of large models and AI agents. Our future roadmap includes:
-
 - [x] **Anthropic Agent Skills** - Full support for the [Anthropic-Agent-Skills](https://docs.claude.com/en/docs/agents-and-tools/agent-skills) protocol, enabling agents to autonomously explore and execute complex tasks using predefined or custom "skills".
->>>>>>> 3420c82e
 - [ ] **FinResearch** – A financial deep-research agent dedicated to in-depth analysis and research in the finance domain.
 - [ ] **Multimodal Agentic Search** – Supporting large-scale multimodal document retrieval and generation of search results combining text and images.
 - [ ] Enhanced **Agent Skills** – Providing a richer set of predefined skills and tools to expand agent capabilities and enabling multi-skill collaboration for complex task execution.
